--- conflicted
+++ resolved
@@ -16,9 +16,7 @@
 	"net/netip"
 	"net/url"
 	"slices"
-	"strconv"
 	"strings"
-	"sync"
 	"text/tabwriter"
 	"time"
 	"unique"
@@ -37,11 +35,8 @@
 	"github.com/anacrolix/missinggo/v2/panicif"
 	"github.com/anacrolix/missinggo/v2/pubsub"
 	"github.com/anacrolix/multiless"
-<<<<<<< HEAD
-=======
 	"github.com/anacrolix/sync"
 
->>>>>>> f765d0d1
 	"github.com/pion/webrtc/v4"
 	"golang.org/x/sync/errgroup"
 	"golang.org/x/time/rate"
@@ -79,11 +74,6 @@
 	logger   log.Logger
 	_slogger *slog.Logger
 
-	statsCacheMu   sync.RWMutex
-	statsCache     TorrentStats
-	statsCacheTime time.Time
-
-	// Stats cache to reduce lock contention
 	statsCacheMu   sync.RWMutex
 	statsCache     TorrentStats
 	statsCacheTime time.Time
@@ -171,11 +161,7 @@
 	// Each element corresponds to the 16KiB metadata pieces. If true, we have
 	// received that piece.
 	metadataCompletedChunks []bool
-<<<<<<< HEAD
-	metadataChanged         compatCond
-=======
 	metadataChanged         *compatCond
->>>>>>> f765d0d1
 
 	// Closed when .Info is obtained. This could be chansync.SetOnce but we already have sync around
 	// IsSet from nameMu. Switching will probably only increase memory use.
@@ -221,16 +207,10 @@
 
 	// Disable actions after updating piece priorities, for benchmarking.
 	disableTriggers bool
-<<<<<<< HEAD
-
-	// Rate limit reader position changes to reduce lock contention
-	lastReaderPosChange time.Time
-=======
 	// See AddTorrentOpts.DisableInitialPieceCheck
 	initialPieceCheckDisabled bool
 	// See AddTorrentOpts.IgnoreUnverifiedPieceCompletion
 	ignoreUnverifiedPieceCompletion bool
->>>>>>> f765d0d1
 }
 
 type torrentTrackerAnnouncerKey struct {
@@ -789,12 +769,7 @@
 }
 
 func (me pieceAvailabilityRun) String() string {
-	var b strings.Builder
-	b.WriteString(strconv.Itoa(int(me.Count)))
-	b.WriteByte('(')
-	b.WriteString(strconv.Itoa(me.Availability))
-	b.WriteByte(')')
-	return b.String()
+	return fmt.Sprintf("%v(%v)", me.Count, me.Availability)
 }
 
 func (t *Torrent) pieceAvailabilityRuns() (ret []pieceAvailabilityRun) {
@@ -809,7 +784,7 @@
 }
 
 func (t *Torrent) pieceAvailabilityFrequencies() (freqs []int) {
-	freqs = make([]int, len(t.conns)+len(t.webSeeds)+1)
+	freqs = make([]int, t.numActivePeers()+1)
 	for i := range t.pieces {
 		freqs[t.piece(i).availability()]++
 	}
@@ -832,47 +807,45 @@
 
 // Produces a small string representing a PieceStateRun.
 func (psr PieceStateRun) String() (ret string) {
-	var b strings.Builder
-	b.WriteString(strconv.Itoa(psr.Length))
-	switch psr.Priority {
-	case PiecePriorityNext:
-		b.WriteByte('N')
-	case PiecePriorityNormal:
-		b.WriteByte('.')
-	case PiecePriorityReadahead:
-		b.WriteByte('R')
-	case PiecePriorityNow:
-		b.WriteByte('!')
-	case PiecePriorityHigh:
-		b.WriteByte('H')
-	}
+	ret = fmt.Sprintf("%d", psr.Length)
+	ret += func() string {
+		switch psr.Priority {
+		case PiecePriorityNext:
+			return "N"
+		case PiecePriorityNormal:
+			return "."
+		case PiecePriorityReadahead:
+			return "R"
+		case PiecePriorityNow:
+			return "!"
+		case PiecePriorityHigh:
+			return "H"
+		default:
+			return ""
+		}
+	}()
 	if psr.Hashing {
-		b.WriteByte('H')
+		ret += "H"
 	}
 	if psr.QueuedForHash {
-		b.WriteByte('Q')
+		ret += "Q"
 	}
 	if psr.Marking {
-		b.WriteByte('M')
+		ret += "M"
 	}
 	if psr.Partial {
-		b.WriteByte('P')
-	}
-<<<<<<< HEAD
-	if psr.Complete {
-		b.WriteByte('C')
-=======
+		ret += "P"
+	}
 	if psr.Ok && psr.Complete {
 		ret += "C"
->>>>>>> f765d0d1
 	}
 	if !psr.Ok {
-		b.WriteByte('?')
+		ret += "?"
 	}
 	if psr.MissingPieceLayerHash {
-		b.WriteByte('h')
-	}
-	return b.String()
+		ret += "h"
+	}
+	return
 }
 
 func (t *Torrent) writeStatus(w io.Writer) {
@@ -1198,37 +1171,12 @@
 	return err
 }
 
-// Pool for bitfield slices to reduce allocations during peer handshakes
-var bitfieldPool = sync.Pool{
-	New: func() interface{} {
-		// Start with reasonable capacity - will be resized as needed
-		return make([]bool, 0, 1024)
-	},
-}
-
 func (t *Torrent) bitfield() (bf []bool) {
-	numPieces := t.numPieces()
-
-	// Get slice from pool and resize to needed capacity
-	bf = bitfieldPool.Get().([]bool)
-	if cap(bf) < numPieces {
-		bf = make([]bool, numPieces)
-	} else {
-		bf = bf[:numPieces]
-		// Clear the slice - zero out any existing data
-		for i := range bf {
-			bf[i] = false
-		}
-	}
-
-	// Set completed pieces
+	bf = make([]bool, t.numPieces())
 	t._completedPieces.Iterate(func(piece uint32) (again bool) {
-		if int(piece) < len(bf) { // Bounds check for safety
-			bf[piece] = true
-		}
+		bf[piece] = true
 		return true
 	})
-
 	return
 }
 
@@ -1499,7 +1447,8 @@
 
 // The worst connection is one that hasn't been sent, or sent anything useful for the longest. A bad
 // connection is one that usually sends us unwanted pieces, or has been in the worse half of the
-// established connections for more than a minute.
+// established connections for more than a minute. This is O(n log n). If there was a way to not
+// consider the position of a conn relative to the total number, it could be reduced to O(n).
 func (t *Torrent) worstBadConn(opts worseConnLensOpts) (ret *PeerConn) {
 	t.withUnclosedConns(func(ucs []*PeerConn) {
 		ret = t.worstBadConnFromSlice(opts, ucs)
@@ -1517,19 +1466,6 @@
 	t.cl.locker().DeferUniqueUnaryFunc(p, p.publishStateChange)
 }
 
-func (t *Torrent) publishPieceStateChangeImmediate(piece pieceIndex) {
-	// Execute immediately to avoid sync.Cond deadlock in webseed context
-	cur := t.pieceState(piece)
-	p := &t.pieces[piece]
-	if cur != p.publicPieceState {
-		p.publicPieceState = cur
-		t.pieceStateChanges.Publish(PieceStateChange{
-			piece,
-			cur,
-		})
-	}
-}
-
 func (t *Torrent) pieceNumPendingChunks(piece pieceIndex) pp.Integer {
 	if t.pieceComplete(piece) {
 		return 0
@@ -1551,12 +1487,6 @@
 }
 
 func (t *Torrent) readerPosChanged(from, to pieceRange) {
-	// Skip if called too frequently - only update every 0.5 seconds
-	if time.Since(t.lastReaderPosChange) < 500*time.Millisecond {
-		return
-	}
-	t.lastReaderPosChange = time.Now()
-
 	if from == to {
 		return
 	}
@@ -1660,45 +1590,9 @@
 // updatePiecePriority, but across all pieces.
 func (t *Torrent) updatePiecePriorities(begin, end pieceIndex, reason updateRequestReason) {
 	t.logger.Slogger().Debug("updating piece priorities", "begin", begin, "end", end)
-
-	// Track pieces that need peer request updates
-	var piecesNeedingPeerUpdates []pieceIndex
-
-	// First pass: update all piece priorities without triggering peer updates
 	for i := begin; i < end; i++ {
-		if t.updatePiecePriorityNoRequests(i) && !t.disableTriggers {
-			piecesNeedingPeerUpdates = append(piecesNeedingPeerUpdates, i)
-		}
-	}
-
-	// Second pass: batch peer updates - only call updateRequests once per peer
-	// This is safe because multiple updateRequests() calls to the same peer don't accumulate;
-	// only the first call matters until needRequestUpdate is cleared.
-	if len(piecesNeedingPeerUpdates) > 0 {
-		t.iterPeers(func(c *Peer) {
-			// Check if this peer qualifies for updates with any pending piece
-			if !c.isLowOnRequests() {
-				return
-			}
-
-			// Check if peer has any pieces in the updated range that are pending
-			for _, piece := range piecesNeedingPeerUpdates {
-				if !t._pendingPieces.Contains(uint32(piece)) {
-					continue
-				}
-				if !c.peerHasPiece(piece) {
-					continue
-				}
-				if c.requestState.Interested && c.peerChoking && !c.peerAllowedFast.Contains(piece) {
-					continue
-				}
-				// Found qualifying piece - update this peer once and move to next peer
-				c.updateRequests(reason)
-				return
-			}
-		})
-	}
-
+		t.updatePiecePriority(i, reason)
+	}
 	t.logPieceRequestOrder()
 }
 
@@ -1787,21 +1681,6 @@
 	for c := range t.conns {
 		if c.outgoing {
 			ret++
-		}
-	}
-	return
-}
-
-// numIncomingAndOutgoingConns counts both incoming and outgoing connections in a single pass.
-// This is more efficient than calling numReceivedConns() and numOutgoingConns() separately
-// when both values are needed.
-func (t *Torrent) numIncomingAndOutgoingConns() (incoming, outgoing int) {
-	for c := range t.conns {
-		if c.Discovery == PeerSourceIncoming {
-			incoming++
-		}
-		if c.outgoing {
-			outgoing++
 		}
 	}
 	return
@@ -1821,14 +1700,6 @@
 }
 
 func (t *Torrent) openNewConns() (initiated int) {
-	// Early exit if no peers to connect to
-	if t.peers.Len() == 0 {
-		return
-	}
-	// Early exit for inactive torrents to reduce lock contention
-	if !t.needData() && !t.seeding() {
-		return
-	}
 	defer t.updateWantPeersEvent()
 	for t.peers.Len() != 0 {
 		if !t.wantOutgoingConns() {
@@ -2295,11 +2166,7 @@
 			t:               t,
 			lookupTrackerIp: t.cl.config.LookupTrackerIp,
 			stopCh:          make(chan struct{}),
-<<<<<<< HEAD
-			originalUrl:     urlStr,
-=======
 			originalUrl:     u.String(),
->>>>>>> f765d0d1
 		}
 		go newAnnouncer.Run()
 		return newAnnouncer
@@ -2365,17 +2232,10 @@
 	cl := t.cl
 	for v := range pvs {
 		cl.lock()
-<<<<<<< HEAD
-		// Check private flag before adding DHT peers (BEP 27)
-		if t.info != nil && t.info.Private != nil && *t.info.Private {
-			cl.unlock()
-			continue // Skip DHT peers for private torrents
-=======
 		// Private torrents must not learn peers from DHT (BEP 27)
 		if t.info != nil && t.info.Private != nil && *t.info.Private {
 			cl.unlock()
 			continue
->>>>>>> f765d0d1
 		}
 		added := 0
 		for _, cp := range v.Peers {
@@ -2454,15 +2314,9 @@
 }
 
 func (t *Torrent) timeboxedAnnounceToDht(s DhtServer) error {
-<<<<<<< HEAD
-	// Check private flag before announcing (BEP 27)
-	if t.info != nil && t.info.Private != nil && *t.info.Private {
-		return nil // Silently skip for private torrents
-=======
 	// DHT announce is forbidden for private torrents (BEP 27)
 	if t.info != nil && t.info.Private != nil && *t.info.Private {
 		return nil
->>>>>>> f765d0d1
 	}
 	_, stop, err := t.AnnounceToDht(s)
 	if err != nil {
@@ -2485,14 +2339,8 @@
 			if t.closed.IsSet() {
 				return
 			}
-<<<<<<< HEAD
-			// Check private flag if we have metadata (BEP 27)
-			if t.info != nil && t.info.Private != nil && *t.info.Private {
-				return // Exit permanently for private torrents
-=======
 			if t.info != nil && t.info.Private != nil && *t.info.Private {
 				return
->>>>>>> f765d0d1
 			}
 			// We're also announcing ourselves as a listener, so we don't just want peer addresses.
 			// TODO: We can include the announce_peer step depending on whether we can receive
@@ -2507,13 +2355,8 @@
 			break
 		wait:
 			cl.event.Wait()
-<<<<<<< HEAD
-			// Add small jitter to prevent thundering herd after wake-up
-			cl.unlock()
-=======
 			cl.unlock()
 			// Small jitter prevents thundering herd after wake-up
->>>>>>> f765d0d1
 			time.Sleep(time.Duration(rand.Int63n(int64(50 * time.Millisecond))))
 			cl.lock()
 		}
@@ -2546,16 +2389,6 @@
 	return t.statsLocked()
 }
 
-<<<<<<< HEAD
-// CachedStats returns stats with a 200ms cache to reduce lock contention.
-// This is ideal for frequent stats polling scenarios.
-func (t *Torrent) CachedStats() TorrentStats {
-	const cacheDuration = 200 * time.Millisecond
-
-	// Try to use cached stats first
-	t.statsCacheMu.RLock()
-	if !t.statsCacheTime.IsZero() && time.Since(t.statsCacheTime) < cacheDuration {
-=======
 // CachedStats returns torrent stats using a short cache window to reduce lock contention during
 // frequent polling.
 func (t *Torrent) CachedStats() TorrentStats {
@@ -2564,48 +2397,24 @@
 	t.statsCacheMu.RLock()
 	cached := !t.statsCacheTime.IsZero() && time.Since(t.statsCacheTime) < cacheWindow
 	if cached {
->>>>>>> f765d0d1
 		stats := t.statsCache
 		t.statsCacheMu.RUnlock()
 		return stats
 	}
 	t.statsCacheMu.RUnlock()
 
-<<<<<<< HEAD
-	// Try to acquire write lock on cache to generate fresh stats
-	// This prevents multiple threads from computing stats simultaneously
-	// and eliminates the reentrancy deadlock risk
-	t.statsCacheMu.Lock()
-	defer t.statsCacheMu.Unlock()
-
-	// Double-check cache after acquiring write lock (another thread might have updated it)
-	if !t.statsCacheTime.IsZero() && time.Since(t.statsCacheTime) < cacheDuration {
-		return t.statsCache
-	}
-
-	// Generate fresh stats while holding only the cache lock, not client lock
-	// This prevents reentrancy deadlock where statsLocked() callbacks call CachedStats()
-=======
 	t.statsCacheMu.Lock()
 	defer t.statsCacheMu.Unlock()
 	if !t.statsCacheTime.IsZero() && time.Since(t.statsCacheTime) < cacheWindow {
 		return t.statsCache
 	}
 
->>>>>>> f765d0d1
 	t.cl.rLock()
 	stats := t.statsLocked()
 	t.cl.rUnlock()
 
-<<<<<<< HEAD
-	// Update cache (already holding write lock)
 	t.statsCache = stats
 	t.statsCacheTime = time.Now()
-
-=======
-	t.statsCache = stats
-	t.statsCacheTime = time.Now()
->>>>>>> f765d0d1
 	return stats
 }
 
@@ -2676,7 +2485,8 @@
 		}
 	}
 	if len(t.conns) >= t.maxEstablishedConns {
-		numIncoming, numOutgoing := t.numIncomingAndOutgoingConns()
+		numOutgoing := t.numOutgoingConns()
+		numIncoming := len(t.conns) - numOutgoing
 		c := t.worstBadConn(worseConnLensOpts{
 			// We've already established that we have too many connections at this point, so we just
 			// need to match what kind we have too many of vs. what we're trying to add now.
@@ -2696,16 +2506,9 @@
 	t.cl.event.Broadcast()
 	// We'll never receive the "p" extended handshake parameter.
 	if !t.cl.config.DisablePEX && !c.PeerExtensionBytes.SupportsExtended() {
-<<<<<<< HEAD
-		// Check private flag before adding to PEX (BEP 27)
-		if t.info == nil || t.info.Private == nil || !*t.info.Private {
-			t.pex.Add(c)
-		}
-=======
 		if t.info == nil || t.info.Private == nil || !*t.info.Private {
 			t.pex.Add(c)
 		} // PEX is disabled for private torrents (BEP 27)
->>>>>>> f765d0d1
 	}
 	return nil
 }
@@ -2738,9 +2541,9 @@
 		// Shortcut: We can take any connection direction right now.
 		return true
 	}
-	numIncoming, numOutgoing := t.numIncomingAndOutgoingConns()
+	numIncomingConns := len(t.conns) - t.numOutgoingConns()
 	return t.worstBadConn(worseConnLensOpts{
-		incomingIsBad: numIncoming-numOutgoing > 1,
+		incomingIsBad: numIncomingConns-t.numOutgoingConns() > 1,
 		outgoingIsBad: false,
 	}) != nil
 }
@@ -2753,10 +2556,10 @@
 		// Shortcut: We can take any connection direction right now.
 		return true
 	}
-	numIncoming, numOutgoing := t.numIncomingAndOutgoingConns()
+	numIncomingConns := len(t.conns) - t.numOutgoingConns()
 	return t.worstBadConn(worseConnLensOpts{
 		incomingIsBad: false,
-		outgoingIsBad: numOutgoing-numIncoming > 1,
+		outgoingIsBad: t.numOutgoingConns()-numIncomingConns > 1,
 	}) != nil
 }
 
@@ -2811,12 +2614,8 @@
 		t.incrementPiecesDirtiedStats(p, (*ConnStats).incrementPiecesDirtiedGood)
 		t.clearPieceTouchers(piece)
 		hasDirty := p.hasDirtyChunks()
-<<<<<<< HEAD
-		t.cl._mu.internal.Unlock() // Use internal unlock to bypass deferred actions
-=======
 		t.cl.unlock()
 		p.race++
->>>>>>> f765d0d1
 		if hasDirty {
 			p.Flush()
 		}
@@ -2824,7 +2623,7 @@
 		if err != nil {
 			t.slogger().Error("error marking piece complete", "piece", piece, "err", err)
 		}
-		t.cl._mu.internal.Lock() // Use internal lock to bypass deferred actions
+		t.cl.lock()
 
 		if t.closed.IsSet() {
 			return
@@ -2868,24 +2667,12 @@
 					// single peer for a piece, and we never progress that piece to completion, we
 					// will never smart-ban them. Discovered in
 					// https://github.com/anacrolix/torrent/issues/715.
-<<<<<<< HEAD
-					t.logger.Levelf(
-						log.Warning,
-						"banning %v for being sole dirtier of piece %v after failed piece check",
-						c,
-						piece,
-					)
-					if pc, ok := c.TryAsPeerConn(); ok {
-						pc.banLocked()
-					}
-=======
 					t.slogger().Info(
 						"piece failed hash. banning peer",
 						"piece", piece,
 						"peer", c)
 					c.providedBadData()
 					// TODO: Check if we now have no available peers for pieces we want.
->>>>>>> f765d0d1
 				}
 			}
 		}
@@ -3083,29 +2870,13 @@
 // Return the connections that touched a piece, and clear the entries while doing it.
 func (t *Torrent) clearPieceTouchers(pi pieceIndex) {
 	p := t.piece(pi)
-	var dirtiers []*Peer
 	for c := range p.dirtiers {
-		dirtiers = append(dirtiers, c)
-	}
-	for _, c := range dirtiers {
 		delete(c.peerTouchedPieces, pi)
 		delete(p.dirtiers, c)
 	}
 }
 
-<<<<<<< HEAD
-func (t *Torrent) peersAsSlice() (ret []*Peer) {
-	// Pre-allocate with exact capacity to avoid reallocations
-	ret = make([]*Peer, 0, len(t.conns)+len(t.webSeeds))
-	t.iterPeers(func(p *Peer) {
-		ret = append(ret, p)
-	})
-	return
-}
-
-=======
 // Queue a check if one hasn't occurred before for the piece, and the completion state is unknown.
->>>>>>> f765d0d1
 func (t *Torrent) queueInitialPieceCheck(i pieceIndex) {
 	if t.initialPieceCheckDisabled {
 		return
@@ -3411,23 +3182,9 @@
 	for _, opt := range opts {
 		opt(&ws.client)
 	}
-<<<<<<< HEAD
-	g.MakeMapWithCap(&ws.activeRequests, ws.client.MaxRequests)
-	// This should affect how often we have to recompute requests for this peer. Note that
-	// because we can request more than 1 thing at a time over HTTP, we will hit the low
-	// requests mark more often, so recomputation is probably sooner than with regular peer
-	// conns. ~4x maxRequests would be about right.
-	ws.peer.PeerMaxRequests = 4 * ws.client.MaxRequests
-	ws.peer.initUpdateRequestsTimer()
-	ws.requesterWakeup = make(chan struct{}, ws.client.MaxRequests)
-	ws.requesterClosed = make(chan struct{})
-	for i := 0; i < ws.client.MaxRequests; i += 1 {
-		go ws.requester(i)
-=======
 	setDefaultDownloadRateLimiterBurstIfZero(ws.client.ResponseBodyRateLimiter)
 	ws.client.ResponseBodyWrapper = func(r io.Reader) io.Reader {
 		return newRateLimitedReader(r, ws.client.ResponseBodyRateLimiter)
->>>>>>> f765d0d1
 	}
 	g.MakeMapWithCap(&ws.activeRequests, ws.client.MaxRequests)
 	ws.locker = t.cl.locker()
@@ -3615,8 +3372,6 @@
 }
 
 func (t *Torrent) peerConnsWithDialAddrPort(target netip.AddrPort) (ret []*PeerConn) {
-	// Pre-allocate with estimated capacity (usually very few matches)
-	ret = make([]*PeerConn, 0, 4)
 	for pc := range t.conns {
 		dialAddr, err := pc.remoteDialAddrPort()
 		if err != nil {
@@ -3633,16 +3388,16 @@
 func wrapUtHolepunchMsgForPeerConn(
 	recipient *PeerConn,
 	msg utHolepunch.Msg,
-) (pp.Message, error) {
+) pp.Message {
 	extendedPayload, err := msg.MarshalBinary()
 	if err != nil {
-		return pp.Message{}, fmt.Errorf("failed to marshal holepunch message: %w", err)
+		panic(err)
 	}
 	return pp.Message{
 		Type:            pp.Extended,
 		ExtendedID:      MapMustGet(recipient.PeerExtensionIDs, utHolepunch.ExtensionName),
 		ExtendedPayload: extendedPayload,
-	}, nil
+	}
 }
 
 func sendUtHolepunchMsg(
@@ -3657,11 +3412,7 @@
 		ErrCode:  errCode,
 	}
 	incHolepunchMessagesSent(holepunchMsg)
-	ppMsg, err := wrapUtHolepunchMsgForPeerConn(pc, holepunchMsg)
-	if err != nil {
-		pc.logger.Printf("failed to create holepunch message: %v", err)
-		return
-	}
+	ppMsg := wrapUtHolepunchMsgForPeerConn(pc, holepunchMsg)
 	pc.write(ppMsg)
 }
 
@@ -3813,17 +3564,8 @@
 }
 
 func (t *Torrent) getFileByPiecesRoot(hash [32]byte) *File {
-	// t.files can be nil while the torrent is still building.
-	if t.files == nil {
-		return nil
-	}
-
 	for _, f := range *t.files {
-		// piecesRoot is an option → make sure it is set before unwrapping.
-		if !f.piecesRoot.Ok {
-			continue
-		}
-		if f.piecesRoot.Value == hash {
+		if f.piecesRoot.Unwrap() == hash {
 			return f
 		}
 	}
@@ -3868,36 +3610,6 @@
 }
 
 func (t *Torrent) slogger() *slog.Logger {
-<<<<<<< HEAD
-	return t.logger.Slogger()
-}
-
-// TrackerStatus represents the status of a tracker for this torrent
-type TrackerStatus struct {
-	// URL of the tracker
-	URL string
-	// Tier is the tier index of this tracker (0 for single announce, 1+ for announce list)
-	Tier int
-	// LastError contains the most recent error from this tracker, nil if last announce was successful
-	LastError error
-	// LastAnnounce is the time of the last announce attempt
-	LastAnnounce time.Time
-	// NumPeers is the number of peers returned by the last successful announce
-	NumPeers int
-	// Seeders is the number of seeders reported by the tracker
-	Seeders int32
-	// Leechers is the number of leechers reported by the tracker
-	Leechers int32
-	// Interval is the announce interval suggested by the tracker
-	Interval time.Duration
-	// NextAnnounce is the calculated time for the next announce
-	NextAnnounce time.Time
-	// ConsecutiveFails is the number of consecutive failed announces
-	ConsecutiveFails int
-}
-
-// IsWorking returns true if the tracker is responding without errors
-=======
 	return t._slogger.With(t.slogGroup())
 }
 
@@ -3945,43 +3657,14 @@
 	ConsecutiveFails int
 }
 
->>>>>>> f765d0d1
 func (ts TrackerStatus) IsWorking() bool {
 	return ts.LastError == nil && !ts.LastAnnounce.IsZero()
 }
 
-<<<<<<< HEAD
-// ErrorType returns a categorized error type for common tracker failures
-=======
->>>>>>> f765d0d1
 func (ts TrackerStatus) ErrorType() string {
 	if ts.LastError == nil {
 		return ""
 	}
-<<<<<<< HEAD
-
-	errStr := ts.LastError.Error()
-	switch {
-	// HTTP status code errors (from tracker/http/http.go)
-	case strings.Contains(errStr, "response from tracker"):
-		if strings.Contains(errStr, "404") || strings.Contains(errStr, "Not Found") {
-			return "tracker_not_found"
-		} else if strings.Contains(errStr, "503") || strings.Contains(errStr, "Service Unavailable") {
-			return "tracker_unavailable"
-		} else if strings.Contains(errStr, "401") || strings.Contains(errStr, "403") || strings.Contains(errStr, "Unauthorized") || strings.Contains(errStr, "Forbidden") {
-			return "authentication_failed"
-		} else {
-			return "tracker_http_error"
-		}
-
-	// Tracker failure reasons (from tracker/http/http.go line 128)
-	case strings.Contains(errStr, "tracker gave failure reason"):
-		reason := errStr
-		switch {
-		case strings.Contains(reason, "unregistered") || strings.Contains(reason, "not registered") || strings.Contains(reason, "not found"):
-			return "torrent_not_registered"
-		case strings.Contains(reason, "passkey") || strings.Contains(reason, "banned") || strings.Contains(reason, "not authorized"):
-=======
 	errStr := ts.LastError.Error()
 	switch {
 	case strings.Contains(errStr, "response from tracker"):
@@ -4000,34 +3683,10 @@
 		case strings.Contains(errStr, "unregistered"), strings.Contains(errStr, "not registered"), strings.Contains(errStr, "not found"):
 			return "torrent_not_registered"
 		case strings.Contains(errStr, "passkey"), strings.Contains(errStr, "banned"), strings.Contains(errStr, "not authorized"):
->>>>>>> f765d0d1
 			return "authentication_failed"
 		default:
 			return "tracker_failure"
 		}
-<<<<<<< HEAD
-
-	// DNS/Network errors (from tracker_scraper.go)
-	case strings.Contains(errStr, "error getting ip") || strings.Contains(errStr, "no ips") || strings.Contains(errStr, "no acceptable ips"):
-		return "dns_error"
-	case strings.Contains(errStr, "client is closed"):
-		return "client_closed"
-
-	// Context/timeout errors
-	case strings.Contains(errStr, "context deadline exceeded") || strings.Contains(errStr, "timeout"):
-		return "timeout"
-	case strings.Contains(errStr, "context canceled"):
-		return "cancelled"
-
-	// Network connectivity errors
-	case strings.Contains(errStr, "connection refused") || strings.Contains(errStr, "network is unreachable") || strings.Contains(errStr, "no route to host"):
-		return "network_error"
-
-	// UDP tracker specific errors
-	case strings.Contains(errStr, "Connection ID missmatch"):
-		return "udp_connection_error"
-
-=======
 	case strings.Contains(errStr, "error getting ip"), strings.Contains(errStr, "no ips"), strings.Contains(errStr, "no acceptable ips"):
 		return "dns_error"
 	case strings.Contains(errStr, "client is closed"):
@@ -4040,47 +3699,26 @@
 		return "network_error"
 	case strings.Contains(errStr, "Connection ID missmatch"):
 		return "udp_connection_error"
->>>>>>> f765d0d1
 	default:
 		return "unknown_error"
 	}
 }
 
-<<<<<<< HEAD
-// trackerTier returns the tier for a given tracker URL
-func (t *Torrent) trackerTier(trackerURL string) int {
-	if t.metainfo.Announce == trackerURL {
-		return 0
-	}
-	for tierIndex, tier := range t.metainfo.AnnounceList {
-		for _, url := range tier {
-			if url == trackerURL {
-				return tierIndex + 1
-=======
 func (t *Torrent) trackerTier(trackerURL string) int {
 	for tierIndex, tier := range t.announceList {
 		for _, url := range tier {
 			if url == trackerURL {
 				return tierIndex
->>>>>>> f765d0d1
 			}
 		}
 	}
 	return 0
 }
 
-<<<<<<< HEAD
-// TrackerStatuses returns the status of all trackers for this torrent including any errors
-=======
->>>>>>> f765d0d1
 func (t *Torrent) TrackerStatuses() []TrackerStatus {
 	t.cl.rLock()
 	defer t.cl.rUnlock()
 
-<<<<<<< HEAD
-	// Pre-allocate with capacity based on number of tracker announcers
-=======
->>>>>>> f765d0d1
 	statuses := make([]TrackerStatus, 0, len(t.trackerAnnouncers))
 	for _, announcer := range t.trackerAnnouncers {
 		switch ta := announcer.(type) {
@@ -4096,28 +3734,6 @@
 				Interval:         ta.lastAnnounce.Interval,
 				ConsecutiveFails: ta.consecutiveFails,
 			}
-<<<<<<< HEAD
-
-			// Calculate next announce time
-			if !ta.lastAnnounce.Completed.IsZero() && ta.lastAnnounce.Interval > 0 {
-				status.NextAnnounce = ta.lastAnnounce.Completed.Add(ta.lastAnnounce.Interval)
-			}
-
-			statuses = append(statuses, status)
-		case *websocketTrackerStatus:
-			// Add support for websocket trackers if needed
-			status := TrackerStatus{
-				URL:  ta.url.String(),
-				Tier: t.trackerTier(ta.url.String()),
-				// Websocket trackers don't have the same error structure
-				// This would need to be extended based on websocket tracker implementation
-			}
-			statuses = append(statuses, status)
-		}
-	}
-
-	// Sort by tier then URL for consistent output
-=======
 			if !ta.lastAnnounce.Completed.IsZero() && ta.lastAnnounce.Interval > 0 {
 				status.NextAnnounce = ta.lastAnnounce.Completed.Add(ta.lastAnnounce.Interval)
 			}
@@ -4130,17 +3746,12 @@
 		}
 	}
 
->>>>>>> f765d0d1
 	slices.SortFunc(statuses, func(a, b TrackerStatus) int {
 		if a.Tier != b.Tier {
 			return a.Tier - b.Tier
 		}
 		return strings.Compare(a.URL, b.URL)
 	})
-<<<<<<< HEAD
-
-	return statuses
-=======
 	return statuses
 }
 
@@ -4294,5 +3905,4 @@
 // Avoids needing or indexing the pieces slice.
 func (p *Torrent) chunkIndexSpec(piece pieceIndex, chunk chunkIndexType) ChunkSpec {
 	return chunkIndexSpec(pp.Integer(chunk), p.pieceLength(piece), p.chunkSize)
->>>>>>> f765d0d1
 }