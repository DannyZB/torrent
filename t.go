package torrent

import (
	"context"
	"strconv"
	"strings"

	"github.com/anacrolix/chansync/events"
	"github.com/anacrolix/missinggo/v2/pubsub"
	"github.com/anacrolix/sync"

	"github.com/anacrolix/torrent/metainfo"
)

// The Torrent's infohash. This is fixed and cannot change. It uniquely
// identifies a torrent. TODO: If this doesn't change, should we stick to
// referring to a Torrent by the original infohash given to us?
func (t *Torrent) InfoHash() metainfo.Hash {
	return *t.canonicalShortInfohash()
}

// Returns a channel that is closed when the info (.Info()) for the torrent has become available.
func (t *Torrent) GotInfo() events.Done {
	return t.gotMetainfoC
}

// Returns the metainfo info dictionary, or nil if it's not yet available.
func (t *Torrent) Info() (info *metainfo.Info) {
	t.nameMu.RLock()
	info = t.info
	t.nameMu.RUnlock()
	return
}

// Returns a Reader bound to the torrent's data. All read calls block until the data requested is
// actually available. Note that you probably want to ensure the Torrent Info is available first.
func (t *Torrent) NewReader() Reader {
	return t.newReader(0, t.length())
}

<<<<<<< HEAD
// NewPassiveReader creates a reader that doesn't trigger piece priority updates
// or other performance-impacting operations. Use for reading already downloaded
// data without affecting download strategy.
=======
// NewPassiveReader creates a reader that avoids triggering piece priority updates while consuming
// data that is already available.
>>>>>>> f765d0d1
func (t *Torrent) NewPassiveReader() Reader {
	return t.newPassiveReader(0, t.length())
}

func (t *Torrent) newReader(offset, length int64) Reader {
	r := reader{
		mu:     t.cl.locker(),
		t:      t,
		offset: offset,
		length: length,
		ctx:    context.Background(),
	}
	r.readaheadFunc = defaultReadaheadFunc
	t.addReader(&r)
	return &r
}

func (t *Torrent) newPassiveReader(offset, length int64) Reader {
	r := reader{
		mu:      t.cl.locker(),
		t:       t,
		offset:  offset,
		length:  length,
		ctx:     context.Background(),
		passive: true,
	}
<<<<<<< HEAD
	r.readaheadFunc = defaultReadaheadFunc // Safe - just calculates readahead amount
	t.addReader(&r)                        // Still register for proper cleanup
=======
	r.readaheadFunc = defaultReadaheadFunc
	t.addReader(&r)
>>>>>>> f765d0d1
	return &r
}

type PieceStateRuns []PieceStateRun

func (me PieceStateRuns) String() (s string) {
	if len(me) > 0 {
		var sb strings.Builder
		sb.WriteString(me[0].String())
		for i := 1; i < len(me); i += 1 {
			sb.WriteByte(' ')
			sb.WriteString(me[i].String())
		}
		return sb.String()
	}
	return
}

// Returns the state of pieces of the torrent. They are grouped into runs of same state. The sum of
// the state run-lengths is the number of pieces in the torrent.
func (t *Torrent) PieceStateRuns() (runs PieceStateRuns) {
	t.cl.rLock()
	runs = t.pieceStateRuns()
	t.cl.rUnlock()
	return
}

func (t *Torrent) PieceState(piece pieceIndex) (ps PieceState) {
	t.cl.rLock()
	ps = t.pieceState(piece)
	t.cl.rUnlock()
	return
}

// The number of pieces in the torrent. This requires that the info has been
// obtained first.
func (t *Torrent) NumPieces() pieceIndex {
	return t.numPieces()
}

// Get missing bytes count for specific piece.
func (t *Torrent) PieceBytesMissing(piece int) int64 {
	t.cl.rLock()
	defer t.cl.rUnlock()

	return int64(t.pieces[piece].bytesLeft())
}

// Drop the torrent from the client, and close it. It's always safe to do this. No data corruption
// can, or should occur to either the torrent's data, or connected peers.
func (t *Torrent) Drop() {
	if t.closed.IsSet() {
		return
	}
	t.cl.lock()
	defer t.cl.unlock()
	if t.closed.IsSet() {
		return
	}
	var wg sync.WaitGroup
	t.close(&wg)
	wg.Wait()
}

// Number of bytes of the entire torrent we have completed. This is the sum of
// completed pieces, and dirtied chunks of incomplete pieces. Do not use this
// for download rate, as it can go down when pieces are lost or fail checks.
// Sample Torrent.Stats.DataBytesRead for actual file data download rate.
func (t *Torrent) BytesCompleted() int64 {
	t.cl.rLock()
	defer t.cl.rUnlock()
	return t.bytesCompleted()
}

// The subscription emits as (int) the index of pieces as their state changes.
// A state change is when the PieceState for a piece alters in value.
func (t *Torrent) SubscribePieceStateChanges() *pubsub.Subscription[PieceStateChange] {
	return t.pieceStateChanges.Subscribe()
}

// Returns true if the torrent is currently being seeded. This occurs when the
// client is willing to upload without wanting anything in return.
func (t *Torrent) Seeding() (ret bool) {
	t.cl.rLock()
	ret = t.seeding()
	t.cl.rUnlock()
	return
}

// Clobbers the torrent display name if metainfo is unavailable.
// The display name is used as the torrent name while the metainfo is unavailable.
func (t *Torrent) SetDisplayName(dn string) {
	t.nameMu.Lock()
	if !t.haveInfo() {
		t.displayName = dn
	}
	t.nameMu.Unlock()
}

// The current working name for the torrent. Either the name in the info dict,
// or a display name given such as by the dn value in a magnet link, or "".
func (t *Torrent) Name() string {
	return t.name()
}

// The completed length of all the torrent data, in all its files. This is
// derived from the torrent info, when it is available.
func (t *Torrent) Length() int64 {
	return t._length.Value
}

// Returns a run-time generated metainfo for the torrent that includes the
// info bytes and announce-list as currently known to the client.
func (t *Torrent) Metainfo() metainfo.MetaInfo {
	t.cl.rLock()
	defer t.cl.rUnlock()
	return t.newMetaInfo()
}

func (t *Torrent) addReader(r *reader) {
	t.cl.lock()
	defer t.cl.unlock()
	if t.readers == nil {
		t.readers = make(map[*reader]struct{})
	}
	t.readers[r] = struct{}{}
	r.posChanged()
}

func (t *Torrent) deleteReader(r *reader) {
	delete(t.readers, r)
	t.readersChanged()
}

// Raise the priorities of pieces in the range [begin, end) to at least Normal
// priority. Piece indexes are not the same as bytes. Requires that the info
// has been obtained, see Torrent.Info and Torrent.GotInfo.
func (t *Torrent) DownloadPieces(begin, end pieceIndex) {
	t.cl.lock()
	t.downloadPiecesLocked(begin, end)
	t.cl.unlock()
}

func (t *Torrent) downloadPiecesLocked(begin, end pieceIndex) {
	for i := begin; i < end; i++ {
		if t.pieces[i].priority.Raise(PiecePriorityNormal) {
			t.updatePiecePriority(i, "Torrent.DownloadPieces")
		}
	}
}

func (t *Torrent) CancelPieces(begin, end pieceIndex) {
	t.cl.lock()
	t.cancelPiecesLocked(begin, end, "Torrent.CancelPieces")
	t.cl.unlock()
}

func (t *Torrent) cancelPiecesLocked(begin, end pieceIndex, reason updateRequestReason) {
	for i := begin; i < end; i++ {
		p := t.piece(i)
		// Intentionally cancelling only the piece-specific priority here.
		if p.priority == PiecePriorityNone {
			continue
		}
		p.priority = PiecePriorityNone
		t.updatePiecePriority(i, reason)
	}
}

func (t *Torrent) initFiles() {
	info := t.info
	var offset int64
	t.files = new([]*File)
	for _, fi := range t.info.UpvertedFiles() {
		*t.files = append(*t.files, &File{
			t,
			strings.Join(append([]string{info.BestName()}, fi.BestPath()...), "/"),
			offset,
			fi.Length,
			fi,
			fi.DisplayPath(info),
			PiecePriorityNone,
			fi.PiecesRoot,
		})
		offset += fi.Length
		if info.FilesArePieceAligned() {
			offset = (offset + info.PieceLength - 1) / info.PieceLength * info.PieceLength
		}
	}
}

// Returns handles to the files in the torrent. This requires that the Info is
// available first.
func (t *Torrent) Files() []*File {
	return *t.files
}

func (t *Torrent) AddPeers(pp []PeerInfo) (n int) {
	t.cl.lock()
	defer t.cl.unlock()
	n = t.addPeers(pp)
	return
}

// Marks the entire torrent for download. Requires the info first, see
// GotInfo. Sets piece priorities for historical reasons.
func (t *Torrent) DownloadAll() {
	t.DownloadPieces(0, t.numPieces())
}

func (t *Torrent) String() string {
	s := t.name()
	if s == "" {
		return t.canonicalShortInfohash().HexString()
	} else {
		return strconv.Quote(s)
	}
}

func (t *Torrent) AddTrackers(announceList [][]string) {
	t.cl.lock()
	defer t.cl.unlock()
	t.addTrackers(announceList)
}

func (t *Torrent) ModifyTrackers(announceList [][]string) {
	t.cl.lock()
	defer t.cl.unlock()
	t.modifyTrackers(announceList)
}

func (t *Torrent) Piece(i pieceIndex) *Piece {
	return t.piece(i)
}

func (t *Torrent) PeerConns() []*PeerConn {
	t.cl.rLock()
	defer t.cl.rUnlock()
	ret := make([]*PeerConn, 0, len(t.conns))
	for c := range t.conns {
		ret = append(ret, c)
	}
	return ret
}

// TODO: Misleading method name. Webseed peers are not PeerConns.
func (t *Torrent) WebseedPeerConns() []*Peer {
	t.cl.rLock()
	defer t.cl.rUnlock()
	ret := make([]*Peer, 0, len(t.conns))
	for _, c := range t.webSeeds {
		ret = append(ret, &c.peer)
	}
	return ret
}<|MERGE_RESOLUTION|>--- conflicted
+++ resolved
@@ -38,14 +38,8 @@
 	return t.newReader(0, t.length())
 }
 
-<<<<<<< HEAD
-// NewPassiveReader creates a reader that doesn't trigger piece priority updates
-// or other performance-impacting operations. Use for reading already downloaded
-// data without affecting download strategy.
-=======
 // NewPassiveReader creates a reader that avoids triggering piece priority updates while consuming
 // data that is already available.
->>>>>>> f765d0d1
 func (t *Torrent) NewPassiveReader() Reader {
 	return t.newPassiveReader(0, t.length())
 }
@@ -72,13 +66,8 @@
 		ctx:     context.Background(),
 		passive: true,
 	}
-<<<<<<< HEAD
-	r.readaheadFunc = defaultReadaheadFunc // Safe - just calculates readahead amount
-	t.addReader(&r)                        // Still register for proper cleanup
-=======
 	r.readaheadFunc = defaultReadaheadFunc
 	t.addReader(&r)
->>>>>>> f765d0d1
 	return &r
 }
 
