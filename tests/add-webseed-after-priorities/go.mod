--- conflicted
+++ resolved
@@ -3,13 +3,8 @@
 go 1.23
 
 require (
-<<<<<<< HEAD
-	github.com/frankban/quicktest v1.14.6
-	github.com/anacrolix/torrent v1.55.0
-=======
 	github.com/anacrolix/torrent v1.56.1
 	github.com/go-quicktest/qt v1.101.0
->>>>>>> f765d0d1
 )
 
 require (
