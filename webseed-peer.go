package torrent

import (
	"context"
	"errors"
	"fmt"
	"io"
	"log/slog"
	"math/rand"
<<<<<<< HEAD
=======
	"net"
	"runtime/pprof"
	"strings"
	"sync"
>>>>>>> f765d0d1
	"time"

	"github.com/RoaringBitmap/roaring"
	g "github.com/anacrolix/generics"
	"github.com/anacrolix/missinggo/v2/panicif"
	"golang.org/x/net/http2"

	"github.com/anacrolix/torrent/metainfo"
	pp "github.com/anacrolix/torrent/peer_protocol"
	"github.com/anacrolix/torrent/webseed"
)

type webseedPeer struct {
	// First field for stats alignment.
<<<<<<< HEAD
	peer             Peer
	client           webseed.Client
	activeRequests   map[Request]webseed.Request
	// Channel-based condition variable to avoid lockWithDeferreds incompatibility
	requesterWakeup  chan struct{}
	requesterClosed  chan struct{}
	lastUnhandledErr time.Time
=======
	peer           Peer
	logger         *slog.Logger
	client         webseed.Client
	activeRequests map[*webseedRequest]struct{}
	locker         sync.Locker
	hostKey        webseedHostKeyHandle
	// We need this to look ourselves up in the Client.activeWebseedRequests map.
	url webseedUrlKey

	// When requests are allowed to resume. If Zero, then anytime.
	penanceComplete time.Time
	lastCrime       error

	// Channel-based requester coordination to honour legacy fork behaviour.
	requesterWakeup chan struct{}
	requesterClosed chan struct{}
	requestQueue    []webseedRequestSpawn
}

type webseedRequestSpawn struct {
	begin  RequestIndex
	end    RequestIndex
	logger *slog.Logger
}

func (me *webseedPeer) suspended() bool {
	return me.lastCrime != nil && time.Now().Before(me.penanceComplete)
}

func (me *webseedPeer) convict(err error, term time.Duration) {
	if me.suspended() {
		return
	}
	me.lastCrime = err
	me.penanceComplete = time.Now().Add(term)
}

func (*webseedPeer) allConnStatsImplField(stats *AllConnStats) *ConnStats {
	return &stats.WebSeeds
}

func (me *webseedPeer) cancelAllRequests() {
	// Is there any point to this? Won't we fail to receive a chunk and cancel anyway? Should we
	// Close requests instead?
	for req := range me.activeRequests {
		req.Cancel("all requests cancelled")
	}
}

func (me *webseedPeer) peerImplWriteStatus(w io.Writer) {}

func (me *webseedPeer) isLowOnRequests() bool {
	// Updates globally instead.
	return false
}

// Webseed requests are issued globally so per-connection reasons or handling make no sense.
func (me *webseedPeer) onNeedUpdateRequests(reason updateRequestReason) {
	// Too many reasons here: Can't predictably determine when we need to rerun updates.
	// TODO: Can trigger this when we have Client-level active-requests map.
	//me.peer.cl.scheduleImmediateWebseedRequestUpdate(reason)
}

func (me *webseedPeer) expectingChunks() bool {
	return len(me.activeRequests) > 0
}

func (me *webseedPeer) checkReceivedChunk(RequestIndex, *pp.Message, Request) (bool, error) {
	return true, nil
>>>>>>> f765d0d1
}

func (me *webseedPeer) lastWriteUploadRate() float64 {
	// We never upload to webseeds.
	return 0
}

var _ legacyPeerImpl = (*webseedPeer)(nil)

func (me *webseedPeer) peerImplStatusLines() []string {
	lines := []string{
		me.client.Url,
	}
	if me.lastCrime != nil {
		lines = append(lines, fmt.Sprintf("last crime: %v", me.lastCrime))
	}
	if me.suspended() {
		lines = append(lines, fmt.Sprintf("suspended for %v more", time.Until(me.penanceComplete)))
	}
	if len(me.activeRequests) > 0 {
		elems := make([]string, 0, len(me.activeRequests))
		for wr := range me.activeRequests {
			elems = append(elems, fmt.Sprintf("%v of [%v-%v)", wr.next, wr.begin, wr.end))
		}
		lines = append(lines, "active requests: "+strings.Join(elems, ", "))
	}
	return lines
}

func (ws *webseedPeer) String() string {
	return fmt.Sprintf("webseed peer for %q", ws.client.Url)
}

func (ws *webseedPeer) onGotInfo(info *metainfo.Info) {
	ws.client.SetInfo(info, ws.peer.t.fileSegmentsIndex.UnwrapPtr())
	// There should be probably be a callback in Client instead, so it can remove pieces at its whim
	// too.
	ws.client.Pieces.Iterate(func(x uint32) bool {
		ws.peer.t.incPieceAvailability(pieceIndex(x))
		return true
	})
}

// Webseeds check the next request is wanted before reading it.
func (ws *webseedPeer) handleCancel(RequestIndex) {}

func (ws *webseedPeer) requestIndexTorrentOffset(r RequestIndex) int64 {
	return ws.peer.t.requestIndexBegin(r)
}

func (ws *webseedPeer) intoSpec(begin, end RequestIndex) webseed.RequestSpec {
	t := ws.peer.t
	start := t.requestIndexBegin(begin)
	endOff := t.requestIndexEnd(end - 1)
	return webseed.RequestSpec{start, endOff - start}
}

func (ws *webseedPeer) initRequesters() {
	if ws.requesterWakeup != nil {
		return
	}
	max := ws.client.MaxRequests
	if max <= 0 {
		max = 1
	}
	ws.requesterWakeup = make(chan struct{}, max)
	ws.requesterClosed = make(chan struct{})
	ws.requestQueue = make([]webseedRequestSpawn, 0, max)
	for i := 0; i < max; i++ {
		go ws.requesterLoop(i)
	}
}

<<<<<<< HEAD
func (ws *webseedPeer) intoSpec(r Request) webseed.RequestSpec {
	return webseed.RequestSpec{
		Start:  ws.peer.t.requestOffset(r),
		Length: int64(r.Length),
	}
}

func (ws *webseedPeer) _request(r Request) bool {
	select {
	case ws.requesterWakeup <- struct{}{}:
	default:
		// Channel full, requesters will wake up anyway
	}
	return true
=======
func (ws *webseedPeer) signalRequester() {
	select {
	case ws.requesterWakeup <- struct{}{}:
	default:
	}
}

func (ws *webseedPeer) enqueueRequestSpawn(begin, end RequestIndex, logger *slog.Logger) {
	ws.locker.Lock()
	if ws.requesterWakeup == nil {
		ws.locker.Unlock()
		return
	}
	ws.requestQueue = append(ws.requestQueue, webseedRequestSpawn{
		begin:  begin,
		end:    end,
		logger: logger,
	})
	ws.locker.Unlock()
	ws.signalRequester()
>>>>>>> f765d0d1
}

func (ws *webseedPeer) closeRequesters() {
	if ws.requesterClosed == nil {
		return
	}
<<<<<<< HEAD
	webseedRequest := ws.client.StartNewRequest(ws.intoSpec(r))
	ws.activeRequests[r] = webseedRequest
	// Release client lock during network request  
	ws.peer.t.cl._mu.internal.Unlock()
	
	err := ws.requestResultHandler(r, webseedRequest)
	
	ws.peer.t.cl._mu.internal.Lock()
	delete(ws.activeRequests, r)
	if err != nil {
		if errors.Is(err, context.Canceled) {
			ws.peer.logger.Levelf(log.Debug, "requester %v: error doing webseed request %v: %v", requesterIndex, r, err)
		}
		// Handle error with backoff, release lock during sleep
		ws.peer.t.cl._mu.internal.Unlock()
=======
	select {
	case <-ws.requesterClosed:
		// Already closed.
	default:
		close(ws.requesterClosed)
	}
	ws.locker.Lock()
	ws.requesterWakeup = nil
	ws.locker.Unlock()
}

func (ws *webseedPeer) requesterLoop(index int) {
	for {
		select {
		case <-ws.requesterWakeup:
		case <-ws.requesterClosed:
			return
		case <-ws.peer.closed.Done():
			return
		}
		for {
			ws.locker.Lock()
			if len(ws.requestQueue) == 0 {
				ws.locker.Unlock()
				break
			}
			spawn := ws.requestQueue[0]
			ws.requestQueue = ws.requestQueue[1:]
			ws.locker.Unlock()
			if ws.peer.closed.IsSet() {
				return
			}
			ws.processRequestSpawn(index, spawn)
		}
	}
}

func (ws *webseedPeer) processRequestSpawn(requesterIndex int, spawn webseedRequestSpawn) {
	if spawn.end <= spawn.begin {
		return
	}
	// Honour suspension before issuing the request.
	for ws.suspended() {
		wait := time.Until(ws.penanceComplete)
		if wait <= 0 {
			break
		}
		timer := time.NewTimer(wait)
>>>>>>> f765d0d1
		select {
		case <-timer.C:
		case <-ws.peer.closed.Done():
			timer.Stop()
			return
		case <-ws.requesterClosed:
			timer.Stop()
			return
		}
	}
	extWsReq := ws.client.StartNewRequest(ws.peer.closedCtx, ws.intoSpec(spawn.begin, spawn.end), spawn.logger)
	wsReq := &webseedRequest{
		logger:  spawn.logger,
		request: extWsReq,
		begin:   spawn.begin,
		next:    spawn.begin,
		end:     spawn.end,
	}
	ws.locker.Lock()
	if ws.hasOverlappingRequests(spawn.begin, spawn.end) {
		if webseed.PrintDebug {
			spawn.logger.Warn(
				"webseedPeer.spawnRequest: request overlaps existing",
				"new", wsReq,
				"torrent", ws.peer.t)
		}
		ws.peer.t.cl.dumpCurrentWebseedRequests()
	}
	ws.activeRequests[wsReq] = struct{}{}
	t := ws.peer.t
	cl := t.cl
	g.MakeMapIfNil(&cl.activeWebseedRequests)
	g.MapMustAssignNew(cl.activeWebseedRequests, ws.getRequestKey(wsReq), wsReq)
	ws.peer.updateExpectingChunks()
	panicif.Zero(ws.hostKey)
	cl.numWebSeedRequests[ws.hostKey]++
	ws.locker.Unlock()
	ws.slogger().Debug(
		"starting webseed request",
		"begin", spawn.begin,
		"end", spawn.end,
		"len", spawn.end-spawn.begin,
		"requester", requesterIndex,
	)
	go ws.sliceProcessor(wsReq)
}

func (ws *webseedPeer) spawnRequest(begin, end RequestIndex, logger *slog.Logger) {
	if ws.requesterWakeup == nil {
		// Requesters haven't been initialised yet; fall back to immediate execution to avoid losing
		// the request. This should not normally happen because initRequesters is called during
		// construction.
		ws.initRequesters()
	}
	ws.enqueueRequestSpawn(begin, end, logger)
}

func (me *webseedPeer) getRequestKey(wr *webseedRequest) webseedUniqueRequestKey {
	// This is used to find the request in the Client's active requests map.
	return webseedUniqueRequestKey{
		url:        me.url,
		t:          me.peer.t,
		sliceIndex: me.peer.t.requestIndexToWebseedSliceIndex(wr.begin),
	}
}

func (me *webseedPeer) hasOverlappingRequests(begin, end RequestIndex) bool {
	for req := range me.activeRequests {
		if req.cancelled.Load() {
			continue
		}
		if begin < req.end && end > req.begin {
			return true
		}
<<<<<<< HEAD
		ws.peer.t.cl._mu.internal.Lock() // Re-acquire lock before returning
		return false
	}
	// Success - return true with lock still held
	return true
=======
	}
	return false
}
>>>>>>> f765d0d1

func (ws *webseedPeer) readChunksErrorLevel(err error, req *webseedRequest) slog.Level {
	if req.cancelled.Load() {
		return slog.LevelDebug
	}
	if ws.peer.closedCtx.Err() != nil {
		return slog.LevelDebug
	}
	var h2e http2.GoAwayError
	if errors.As(err, &h2e) {
		if h2e.ErrCode == http2.ErrCodeEnhanceYourCalm {
			// It's fine, we'll sleep for a bit. But it's still interesting.
			return slog.LevelInfo
		}
	}
	var ne net.Error
	if errors.As(err, &ne) && ne.Timeout() {
		return slog.LevelInfo
	}
	// Error if we aren't also using and/or have peers...?
	return slog.LevelWarn
}

<<<<<<< HEAD
func (ws *webseedPeer) requester(i int) {
start:
	for !ws.peer.closed.IsSet() {
		ws.peer.t.cl._mu.internal.Lock() // Use internal lock to bypass deferred actions
		// Check for requests while holding the client lock
		processedAnyRequests := false
		for reqIndex := range ws.peer.requestState.Requests.Iterator() {
			// requestIteratorLocked returns with lock held in all cases
			if !ws.requestIteratorLocked(i, reqIndex) {
				// Error occurred, lock is still held, unlock before restart
				ws.peer.t.cl._mu.internal.Unlock()
				goto start
			}
			// Request was processed successfully, check for more
			processedAnyRequests = true
		}
		
		if processedAnyRequests {
			// We processed requests, unlock and immediately check for more
			ws.peer.t.cl._mu.internal.Unlock() // Use internal unlock to bypass deferred actions
			continue
		}
		
		// No requests to process, unlock and wait for signal
		ws.peer.t.cl._mu.internal.Unlock() // Use internal unlock to bypass deferred actions
		select {
		case <-ws.requesterWakeup:
			// Wakeup signal received, check for more work
		case <-ws.requesterClosed:
			return
		case <-ws.peer.closed.Done():
			return
=======
// Reads chunks from the responses for the webseed slice.
func (ws *webseedPeer) sliceProcessor(webseedRequest *webseedRequest) {
	// Detach cost association from webseed update requests routine.
	pprof.SetGoroutineLabels(context.Background())
	locker := ws.locker
	err := ws.readChunks(webseedRequest)
	if webseed.PrintDebug && webseedRequest.next < webseedRequest.end {
		fmt.Printf("webseed peer request %v in %v stopped reading chunks early: %v\n", webseedRequest, ws.peer.t.name(), err)
		if err == nil {
			ws.peer.t.cl.dumpCurrentWebseedRequests()
		}
	}
	// Ensure the body reader and response are closed.
	webseedRequest.Close()
	if err != nil {
		level := ws.readChunksErrorLevel(err, webseedRequest)
		ws.slogger().Log(context.TODO(), level, "webseed request error", "err", err)
		addMetric("webseed request error count", 1)
		// This used to occur only on webseed.ErrTooFast but I think it makes sense to slow down any
		// kind of error. Pausing here will starve the available requester slots which slows things
		// down. TODO: Use the Retry-After implementation from Erigon.
		select {
		case <-ws.peer.closed.Done():
		case <-time.After(time.Duration(rand.Int63n(int64(10 * time.Second)))):
>>>>>>> f765d0d1
		}
	}
	ws.slogger().Debug("webseed request ended")
	locker.Lock()
	// Delete this entry after waiting above on an error, to prevent more requests.
	ws.deleteActiveRequest(webseedRequest)
	cl := ws.peer.cl
	if err == nil && cl.numWebSeedRequests[ws.hostKey] == webseedHostRequestConcurrency/2 {
		cl.updateWebseedRequestsWithReason("webseedPeer.runRequest low water")
	} else if cl.numWebSeedRequests[ws.hostKey] == 0 {
		cl.updateWebseedRequestsWithReason("webseedPeer.runRequest zero requests")
	}
	locker.Unlock()
}

func (ws *webseedPeer) deleteActiveRequest(wr *webseedRequest) {
	g.MustDelete(ws.activeRequests, wr)
	cl := ws.peer.cl
	cl.numWebSeedRequests[ws.hostKey]--
	g.MustDelete(cl.activeWebseedRequests, ws.getRequestKey(wr))
	ws.peer.updateExpectingChunks()
}

func (ws *webseedPeer) connectionFlags() string {
	return "WS"
}

// Maybe this should drop all existing connections, or something like that.
func (ws *webseedPeer) drop() {}

<<<<<<< HEAD
func (cn *webseedPeer) ban() {
	cn.peer.close()
}

func (ws *webseedPeer) handleUpdateRequests() {
	// Because this is synchronous, webseed peers seem to get first dibs on newly prioritized
	// pieces.
	ws.peer.maybeUpdateActualRequestState()
=======
func (cn *webseedPeer) providedBadData() {
	cn.convict(errors.New("provided bad data"), time.Minute)
>>>>>>> f765d0d1
}

func (ws *webseedPeer) onClose() {
	ws.closeRequesters()
	ws.locker.Lock()
	ws.requestQueue = nil
	ws.locker.Unlock()
	ws.peer.t.iterPeers(func(p *Peer) {
		if p.isLowOnRequests() {
			p.onNeedUpdateRequests("webseedPeer.onClose")
		}
	})
<<<<<<< HEAD
	// Safe close: check if already closed to avoid panic
	select {
	case <-ws.requesterClosed:
		// Already closed
	default:
		close(ws.requesterClosed)
	}
}

func (ws *webseedPeer) requestResultHandler(r Request, webseedRequest webseed.Request) error {
	result := <-webseedRequest.Result
	close(webseedRequest.Result) // one-shot
	// We do this here rather than inside receiveChunk, since we want to count errors too. I'm not
	// sure if we can divine which errors indicate cancellation on our end without hitting the
	// network though.
	if len(result.Bytes) != 0 || result.Err == nil {
		// Increment ChunksRead and friends
		ws.peer.doChunkReadStats(int64(len(result.Bytes)))
	}
	ws.peer.readBytes(int64(len(result.Bytes)))
	ws.peer.t.cl._mu.internal.Lock()
	// Note: receiveChunkImpl will unlock and re-lock the mutex, so we must not defer unlock here
	lockHeld := true
	defer func() {
		if lockHeld {
			ws.peer.t.cl._mu.internal.Unlock()
		}
	}()
	if ws.peer.t.closed.IsSet() {
		return nil
	}
	err := result.Err
	if err != nil {
		switch {
		case errors.Is(err, context.Canceled):
		case errors.Is(err, webseed.ErrTooFast):
		case ws.peer.closed.IsSet():
		default:
			ws.peer.logger.Printf("Request %v rejected: %v", r, result.Err)
			if webseedPeerCloseOnUnhandledError {
				log.Printf("closing %v", ws)
				ws.peer.close()
			} else {
				ws.lastUnhandledErr = time.Now()
=======
}

// Do we want a chunk, assuming it's valid etc.
func (ws *webseedPeer) wantChunk(ri RequestIndex) bool {
	return ws.peer.t.wantReceiveChunk(ri)
}

func (ws *webseedPeer) maxChunkDiscard() RequestIndex {
	return RequestIndex(int(intCeilDiv(webseed.MaxDiscardBytes, ws.peer.t.chunkSize)))
}

func (ws *webseedPeer) wantedChunksInDiscardWindow(wr *webseedRequest) bool {
	// Shouldn't call this if request is at the end already.
	panicif.GreaterThanOrEqual(wr.next, wr.end)
	windowEnd := wr.next + ws.maxChunkDiscard()
	panicif.LessThan(windowEnd, wr.next)
	for ri := wr.next; ri < wr.end && ri <= wr.next+ws.maxChunkDiscard(); ri++ {
		if ws.wantChunk(ri) {
			return true
		}
	}
	return false
}

func (ws *webseedPeer) readChunks(wr *webseedRequest) (err error) {
	t := ws.peer.t
	buf := t.getChunkBuffer()
	defer t.putChunkBuffer(buf)
	msg := pp.Message{
		Type: pp.Piece,
	}
	for {
		reqSpec := t.requestIndexToRequest(wr.next)
		chunkLen := reqSpec.Length.Int()
		buf = buf[:chunkLen]
		var n int
		n, err = io.ReadFull(wr.request.Body, buf)
		ws.peer.readBytes(int64(n))
		reqCtxErr := context.Cause(wr.request.Context())
		if errors.Is(err, reqCtxErr) {
			err = reqCtxErr
		}
		if webseed.PrintDebug && wr.cancelled.Load() {
			fmt.Printf("webseed read %v after cancellation: %v\n", n, err)
		}
		if err != nil {
			// TODO: Pick out missing files or associate error with file. See also
			// webseed.ReadRequestPartError.
			var badResponse webseed.ErrBadResponse
			if errors.As(err, &badResponse) {
				ws.convict(badResponse, time.Minute)
>>>>>>> f765d0d1
			}
			err = fmt.Errorf("reading chunk: %w", err)
			return
		}
<<<<<<< HEAD
		if !ws.peer.remoteRejectedRequest(ws.peer.t.requestIndexFromRequest(r)) {
			ws.peer.logger.Printf("Request %v rejected: invalid reject", r)
			return errors.New("invalid reject")
		}
		return err
	}
	// receiveChunkImpl will unlock and re-lock the mutex internally
	lockHeld = false
	err = ws.peer.receiveChunkFromWebseed(&pp.Message{
		Type:  pp.Piece,
		Index: r.Index,
		Begin: r.Begin,
		Piece: result.Bytes,
	}, time.Now())
	// After receiveChunkFromWebseed, the lock is held again
	lockHeld = true
	if err != nil {
		ws.peer.logger.Printf("error receiving chunk for request %v: %v", r, err)
		return err
=======
		// TODO: This happens outside Client lock, and stats can be written out of sync with each
		// other. Why even bother with atomics?
		ws.peer.doChunkReadStats(int64(n))
		// TODO: Clean up the parameters for receiveChunk.
		msg.Piece = buf
		msg.Index = reqSpec.Index
		msg.Begin = reqSpec.Begin

		ws.peer.locker().Lock()
		// Ensure the request is pointing to the next chunk before receiving the current one. If
		// webseed requests are triggered, we want to ensure our existing request is up to date.
		wr.next++
		err = ws.peer.receiveChunk(&msg, time.Now())
		stop := err != nil || wr.next >= wr.end
		if !stop {
			if !ws.wantedChunksInDiscardWindow(wr) {
				// This cancels the stream, but we don't stop su--reading to make the most of the
				// buffered body.
				wr.Cancel("no wanted chunks in discard window")
			}
		}
		ws.peer.locker().Unlock()

		if err != nil {
			err = fmt.Errorf("processing chunk: %w", err)
		}
		if stop {
			return
		}
>>>>>>> f765d0d1
	}
}

func (me *webseedPeer) peerPieces() *roaring.Bitmap {
	return &me.client.Pieces
}

func (cn *webseedPeer) peerHasAllPieces() (all, known bool) {
	if !cn.peer.t.haveInfo() {
		return true, false
	}
	return cn.client.Pieces.GetCardinality() == uint64(cn.peer.t.numPieces()), true
}

func (me *webseedPeer) slogger() *slog.Logger {
	return me.peer.slogger
}<|MERGE_RESOLUTION|>--- conflicted
+++ resolved
@@ -7,13 +7,10 @@
 	"io"
 	"log/slog"
 	"math/rand"
-<<<<<<< HEAD
-=======
 	"net"
 	"runtime/pprof"
 	"strings"
 	"sync"
->>>>>>> f765d0d1
 	"time"
 
 	"github.com/RoaringBitmap/roaring"
@@ -28,15 +25,6 @@
 
 type webseedPeer struct {
 	// First field for stats alignment.
-<<<<<<< HEAD
-	peer             Peer
-	client           webseed.Client
-	activeRequests   map[Request]webseed.Request
-	// Channel-based condition variable to avoid lockWithDeferreds incompatibility
-	requesterWakeup  chan struct{}
-	requesterClosed  chan struct{}
-	lastUnhandledErr time.Time
-=======
 	peer           Peer
 	logger         *slog.Logger
 	client         webseed.Client
@@ -106,7 +94,6 @@
 
 func (me *webseedPeer) checkReceivedChunk(RequestIndex, *pp.Message, Request) (bool, error) {
 	return true, nil
->>>>>>> f765d0d1
 }
 
 func (me *webseedPeer) lastWriteUploadRate() float64 {
@@ -180,22 +167,6 @@
 	}
 }
 
-<<<<<<< HEAD
-func (ws *webseedPeer) intoSpec(r Request) webseed.RequestSpec {
-	return webseed.RequestSpec{
-		Start:  ws.peer.t.requestOffset(r),
-		Length: int64(r.Length),
-	}
-}
-
-func (ws *webseedPeer) _request(r Request) bool {
-	select {
-	case ws.requesterWakeup <- struct{}{}:
-	default:
-		// Channel full, requesters will wake up anyway
-	}
-	return true
-=======
 func (ws *webseedPeer) signalRequester() {
 	select {
 	case ws.requesterWakeup <- struct{}{}:
@@ -216,30 +187,12 @@
 	})
 	ws.locker.Unlock()
 	ws.signalRequester()
->>>>>>> f765d0d1
 }
 
 func (ws *webseedPeer) closeRequesters() {
 	if ws.requesterClosed == nil {
 		return
 	}
-<<<<<<< HEAD
-	webseedRequest := ws.client.StartNewRequest(ws.intoSpec(r))
-	ws.activeRequests[r] = webseedRequest
-	// Release client lock during network request  
-	ws.peer.t.cl._mu.internal.Unlock()
-	
-	err := ws.requestResultHandler(r, webseedRequest)
-	
-	ws.peer.t.cl._mu.internal.Lock()
-	delete(ws.activeRequests, r)
-	if err != nil {
-		if errors.Is(err, context.Canceled) {
-			ws.peer.logger.Levelf(log.Debug, "requester %v: error doing webseed request %v: %v", requesterIndex, r, err)
-		}
-		// Handle error with backoff, release lock during sleep
-		ws.peer.t.cl._mu.internal.Unlock()
-=======
 	select {
 	case <-ws.requesterClosed:
 		// Already closed.
@@ -288,7 +241,6 @@
 			break
 		}
 		timer := time.NewTimer(wait)
->>>>>>> f765d0d1
 		select {
 		case <-timer.C:
 		case <-ws.peer.closed.Done():
@@ -363,17 +315,9 @@
 		if begin < req.end && end > req.begin {
 			return true
 		}
-<<<<<<< HEAD
-		ws.peer.t.cl._mu.internal.Lock() // Re-acquire lock before returning
-		return false
-	}
-	// Success - return true with lock still held
-	return true
-=======
 	}
 	return false
 }
->>>>>>> f765d0d1
 
 func (ws *webseedPeer) readChunksErrorLevel(err error, req *webseedRequest) slog.Level {
 	if req.cancelled.Load() {
@@ -397,40 +341,6 @@
 	return slog.LevelWarn
 }
 
-<<<<<<< HEAD
-func (ws *webseedPeer) requester(i int) {
-start:
-	for !ws.peer.closed.IsSet() {
-		ws.peer.t.cl._mu.internal.Lock() // Use internal lock to bypass deferred actions
-		// Check for requests while holding the client lock
-		processedAnyRequests := false
-		for reqIndex := range ws.peer.requestState.Requests.Iterator() {
-			// requestIteratorLocked returns with lock held in all cases
-			if !ws.requestIteratorLocked(i, reqIndex) {
-				// Error occurred, lock is still held, unlock before restart
-				ws.peer.t.cl._mu.internal.Unlock()
-				goto start
-			}
-			// Request was processed successfully, check for more
-			processedAnyRequests = true
-		}
-		
-		if processedAnyRequests {
-			// We processed requests, unlock and immediately check for more
-			ws.peer.t.cl._mu.internal.Unlock() // Use internal unlock to bypass deferred actions
-			continue
-		}
-		
-		// No requests to process, unlock and wait for signal
-		ws.peer.t.cl._mu.internal.Unlock() // Use internal unlock to bypass deferred actions
-		select {
-		case <-ws.requesterWakeup:
-			// Wakeup signal received, check for more work
-		case <-ws.requesterClosed:
-			return
-		case <-ws.peer.closed.Done():
-			return
-=======
 // Reads chunks from the responses for the webseed slice.
 func (ws *webseedPeer) sliceProcessor(webseedRequest *webseedRequest) {
 	// Detach cost association from webseed update requests routine.
@@ -455,7 +365,6 @@
 		select {
 		case <-ws.peer.closed.Done():
 		case <-time.After(time.Duration(rand.Int63n(int64(10 * time.Second)))):
->>>>>>> f765d0d1
 		}
 	}
 	ws.slogger().Debug("webseed request ended")
@@ -486,19 +395,8 @@
 // Maybe this should drop all existing connections, or something like that.
 func (ws *webseedPeer) drop() {}
 
-<<<<<<< HEAD
-func (cn *webseedPeer) ban() {
-	cn.peer.close()
-}
-
-func (ws *webseedPeer) handleUpdateRequests() {
-	// Because this is synchronous, webseed peers seem to get first dibs on newly prioritized
-	// pieces.
-	ws.peer.maybeUpdateActualRequestState()
-=======
 func (cn *webseedPeer) providedBadData() {
 	cn.convict(errors.New("provided bad data"), time.Minute)
->>>>>>> f765d0d1
 }
 
 func (ws *webseedPeer) onClose() {
@@ -511,52 +409,6 @@
 			p.onNeedUpdateRequests("webseedPeer.onClose")
 		}
 	})
-<<<<<<< HEAD
-	// Safe close: check if already closed to avoid panic
-	select {
-	case <-ws.requesterClosed:
-		// Already closed
-	default:
-		close(ws.requesterClosed)
-	}
-}
-
-func (ws *webseedPeer) requestResultHandler(r Request, webseedRequest webseed.Request) error {
-	result := <-webseedRequest.Result
-	close(webseedRequest.Result) // one-shot
-	// We do this here rather than inside receiveChunk, since we want to count errors too. I'm not
-	// sure if we can divine which errors indicate cancellation on our end without hitting the
-	// network though.
-	if len(result.Bytes) != 0 || result.Err == nil {
-		// Increment ChunksRead and friends
-		ws.peer.doChunkReadStats(int64(len(result.Bytes)))
-	}
-	ws.peer.readBytes(int64(len(result.Bytes)))
-	ws.peer.t.cl._mu.internal.Lock()
-	// Note: receiveChunkImpl will unlock and re-lock the mutex, so we must not defer unlock here
-	lockHeld := true
-	defer func() {
-		if lockHeld {
-			ws.peer.t.cl._mu.internal.Unlock()
-		}
-	}()
-	if ws.peer.t.closed.IsSet() {
-		return nil
-	}
-	err := result.Err
-	if err != nil {
-		switch {
-		case errors.Is(err, context.Canceled):
-		case errors.Is(err, webseed.ErrTooFast):
-		case ws.peer.closed.IsSet():
-		default:
-			ws.peer.logger.Printf("Request %v rejected: %v", r, result.Err)
-			if webseedPeerCloseOnUnhandledError {
-				log.Printf("closing %v", ws)
-				ws.peer.close()
-			} else {
-				ws.lastUnhandledErr = time.Now()
-=======
 }
 
 // Do we want a chunk, assuming it's valid etc.
@@ -608,32 +460,10 @@
 			var badResponse webseed.ErrBadResponse
 			if errors.As(err, &badResponse) {
 				ws.convict(badResponse, time.Minute)
->>>>>>> f765d0d1
 			}
 			err = fmt.Errorf("reading chunk: %w", err)
 			return
 		}
-<<<<<<< HEAD
-		if !ws.peer.remoteRejectedRequest(ws.peer.t.requestIndexFromRequest(r)) {
-			ws.peer.logger.Printf("Request %v rejected: invalid reject", r)
-			return errors.New("invalid reject")
-		}
-		return err
-	}
-	// receiveChunkImpl will unlock and re-lock the mutex internally
-	lockHeld = false
-	err = ws.peer.receiveChunkFromWebseed(&pp.Message{
-		Type:  pp.Piece,
-		Index: r.Index,
-		Begin: r.Begin,
-		Piece: result.Bytes,
-	}, time.Now())
-	// After receiveChunkFromWebseed, the lock is held again
-	lockHeld = true
-	if err != nil {
-		ws.peer.logger.Printf("error receiving chunk for request %v: %v", r, err)
-		return err
-=======
 		// TODO: This happens outside Client lock, and stats can be written out of sync with each
 		// other. Why even bother with atomics?
 		ws.peer.doChunkReadStats(int64(n))
@@ -663,7 +493,6 @@
 		if stop {
 			return
 		}
->>>>>>> f765d0d1
 	}
 }
 
